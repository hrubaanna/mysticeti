--- conflicted
+++ resolved
@@ -1,8 +1,8 @@
 use crate::core::Core;
 use crate::core_thread::CoreThreadDispatcher;
 use crate::network::{Connection, Network, NetworkMessage};
-use crate::runtime;
 use crate::runtime::Handle;
+use crate::runtime::{self, timestamp_utc};
 use crate::runtime::{JoinError, JoinHandle};
 use crate::syncer::{CommitObserver, Syncer, SyncerSignals};
 use crate::types::format_authority_index;
@@ -13,6 +13,8 @@
 use crate::{committee::Committee, synchronizer::BlockFetcher};
 use futures::future::join_all;
 use std::collections::HashMap;
+use std::sync::atomic::AtomicU64;
+use std::sync::atomic::Ordering;
 use std::sync::Arc;
 use std::time::Duration;
 use tokio::select;
@@ -35,6 +37,7 @@
     committee: Arc<Committee>,
     stop: mpsc::Sender<()>,
     epoch_close_signal: mpsc::Sender<()>,
+    pub epoch_closing_time: Arc<AtomicU64>,
 }
 
 impl<H: BlockHandler + 'static, C: CommitObserver + 'static> NetworkSyncer<H, C> {
@@ -55,6 +58,7 @@
         let committee = core.committee().clone();
         let wal_syncer = core.wal_syncer();
         let block_store = core.block_store().clone();
+        let epoch_closing_time = core.epoch_closing_time();
         let mut syncer = Syncer::new(
             core,
             commit_period,
@@ -75,16 +79,8 @@
             committee,
             stop: stop_sender.clone(),
             epoch_close_signal: epoch_sender.clone(),
+            epoch_closing_time,
         });
-<<<<<<< HEAD
-        let main_task = handle.spawn(Self::run(
-            network,
-            inner.clone(),
-            epoch_receiver,
-            shutdown_grace_period,
-        ));
-        let syncer_task = AsyncWalSyncer::start(wal_syncer, stop_sender, epoch_sender);
-=======
         let block_fetcher = Arc::new(BlockFetcher::start(
             authority_index,
             inner.clone(),
@@ -93,11 +89,12 @@
         let main_task = handle.spawn(Self::run(
             network,
             inner.clone(),
+            epoch_receiver,
+            shutdown_grace_period,
             block_fetcher,
             metrics.clone(),
         ));
-        let syncer_task = AsyncWalSyncer::start(wal_syncer, stop_sender);
->>>>>>> 09a12187
+        let syncer_task = AsyncWalSyncer::start(wal_syncer, stop_sender, epoch_sender);
         Self {
             inner,
             main_task,
@@ -120,13 +117,10 @@
     async fn run(
         mut network: Network,
         inner: Arc<NetworkSyncerInner<H, C>>,
-<<<<<<< HEAD
         epoch_close_signal: mpsc::Receiver<()>,
         shutdown_grace_period: Duration,
-=======
         block_fetcher: Arc<BlockFetcher>,
         metrics: Arc<Metrics>,
->>>>>>> 09a12187
     ) {
         let mut connections: HashMap<usize, JoinHandle<Option<()>>> = HashMap::new();
         let handle = Handle::current();
@@ -230,31 +224,11 @@
         None
     }
 
-<<<<<<< HEAD
-    async fn send_blocks(
-        to: mpsc::Sender<NetworkMessage>,
-        inner: Arc<NetworkSyncerInner<H, C>>,
-        mut round: RoundNumber,
-    ) -> Option<()> {
-        loop {
-            let notified = inner.notify.notified();
-            let blocks = inner.block_store.get_own_blocks(round, 10);
-            for block in blocks {
-                round = block.round();
-                to.send(NetworkMessage::Block(block)).await.ok()?;
-            }
-            notified.await
-        }
-    }
-
     async fn leader_timeout_task(
         inner: Arc<NetworkSyncerInner<H, C>>,
         mut epoch_close_signal: mpsc::Receiver<()>,
         shutdown_grace_period: Duration,
     ) -> Option<()> {
-=======
-    async fn leader_timeout_task(inner: Arc<NetworkSyncerInner<H, C>>) -> Option<()> {
->>>>>>> 09a12187
         let leader_timeout = Duration::from_secs(1);
         loop {
             let notified = inner.notify.notified();
@@ -263,9 +237,11 @@
                 .last_own_block_ref()
                 .map(|b| b.round())
                 .unwrap_or_default();
-            let shutdown_duration = if inner.syncer.read().core().epoch_closed() {
-                let closing_time = inner.syncer.read().core().epoch_closing_time();
-                shutdown_grace_period.saturating_sub(closing_time.elapsed())
+            let closing_time = inner.epoch_closing_time.load(Ordering::Relaxed);
+            let shutdown_duration = if closing_time != 0 {
+                shutdown_grace_period.saturating_sub(
+                    timestamp_utc().saturating_sub(Duration::from_millis(closing_time)),
+                )
             } else {
                 Duration::MAX
             };
@@ -445,12 +421,16 @@
     use crate::future_simulator::SimulatedExecutorState;
     use crate::runtime;
     use crate::simulator_tracing::setup_simulator_tracing;
+    use crate::syncer::Syncer;
     use crate::test_util::{
         check_commits, print_stats, rng_at_seed, simulated_network_syncers,
         simulated_network_syncers_with_epoch_duration,
     };
     use crate::types::EpochStatus;
+    use std::sync::atomic::Ordering;
+    use std::sync::Arc;
     use std::time::Duration;
+    use tokio::sync::Notify;
 
     #[test]
     fn test_epoch_close() {
@@ -463,9 +443,9 @@
         let (simulated_network, network_syncers, _) =
             simulated_network_syncers_with_epoch_duration(n, rounds_in_epoch);
         simulated_network.connect_all().await;
-        wait_for_epoch_to_close(&network_syncers).await;
-        for net_sync in network_syncers.iter() {
-            if let EpochStatus::SafeToClose = net_sync.inner.syncer.read().core().epoch_status() {
+        let syncers = wait_for_epoch_to_close(network_syncers).await;
+        for syncer in syncers.iter() {
+            if let EpochStatus::SafeToClose = syncer.core().epoch_status() {
                 ()
             } else {
                 panic!("Epoch should have closed!")
@@ -474,19 +454,24 @@
     }
 
     async fn wait_for_epoch_to_close(
-        network_syncers: &Vec<NetworkSyncer<TestBlockHandler, TestCommitHandler>>,
-    ) {
+        network_syncers: Vec<NetworkSyncer<TestBlockHandler, TestCommitHandler>>,
+    ) -> Vec<Syncer<TestBlockHandler, Arc<Notify>, TestCommitHandler>> {
         let mut any_closed = false;
         while !any_closed {
             for net_sync in network_syncers.iter() {
-                if let EpochStatus::SafeToClose = net_sync.inner.syncer.read().core().epoch_status()
-                {
+                if net_sync.inner.epoch_closing_time.load(Ordering::Relaxed) != 0 {
                     any_closed = true;
                 }
             }
-            runtime::sleep(Duration::from_secs(2)).await;
+            runtime::sleep(Duration::from_secs(10)).await;
         }
         runtime::sleep(Parameters::DEFAULT_SHUTDOWN_GRACE_PERIOD).await;
+        let mut syncers = vec![];
+        for net_sync in network_syncers {
+            let syncer = net_sync.shutdown().await;
+            syncers.push(syncer);
+        }
+        syncers
     }
     #[test]
     fn test_exact_commits_in_epoch() {
@@ -499,22 +484,10 @@
         let (simulated_network, network_syncers, _) =
             simulated_network_syncers_with_epoch_duration(n, rounds_in_epoch);
         simulated_network.connect_all().await;
-        wait_for_epoch_to_close(&network_syncers).await;
-        let canonical_commit_seq = network_syncers[0]
-            .inner
-            .syncer
-            .read()
-            .commit_observer()
-            .committed_leaders()
-            .clone();
-        for net_sync in network_syncers {
-            let commit_seq = net_sync
-                .inner
-                .syncer
-                .read()
-                .commit_observer()
-                .committed_leaders()
-                .clone();
+        let syncers = wait_for_epoch_to_close(network_syncers).await;
+        let canonical_commit_seq = syncers[0].commit_observer().committed_leaders().clone();
+        for syncer in syncers {
+            let commit_seq = syncer.commit_observer().committed_leaders().clone();
             assert_eq!(canonical_commit_seq, commit_seq);
         }
     }
@@ -531,9 +504,8 @@
         let (simulated_network, network_syncers, _) =
             simulated_network_syncers_with_epoch_duration(n, rounds_in_epoch);
         simulated_network.connect_all().await;
-        wait_for_epoch_to_close(&network_syncers).await;
-        for net_sync in network_syncers {
-            let syncer = net_sync.inner.syncer.read();
+        let syncers = wait_for_epoch_to_close(network_syncers).await;
+        for syncer in syncers.iter() {
             let block_store = syncer.core().block_store();
             let committee = syncer.core().committee().clone();
             let latest_committed_leader =
